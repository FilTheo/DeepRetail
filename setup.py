"""DeepRetail setup"""
from os import path
import setuptools

# read the contents of your README file
this_directory = path.abspath(path.dirname(__file__))
with open(path.join(this_directory, "README.md"), encoding="utf-8") as f:
    long_description = f.read()

setuptools.setup(
    author="Yves R. Sagaert",
    author_email="yves.r.sagaert@gmail.com",
    name='DeepRetail',
    license="GNU GPLv3",
    description='Forecasting package for retail using Deep Learning AI.',
    version='v0.0.4',
    long_description=long_description,
    long_description_content_type="text/markdown",
    url='https://github.com/yForecasting/DeepRetail',
    packages=setuptools.find_packages(),
    include_package_data=True,
    python_requires=">=3.5",
    # Enable install requires when publishing on the normal PyPi
    install_requires=[
        'pandas',
        'matplotlib',
        'numpy',
        'statsforecast',
<<<<<<< HEAD
        'numba',
        'openpyxl'
=======
        'numba'
>>>>>>> 1b0ac05f
    ],
    classifiers=[
        'Development Status :: 4 - Beta',
        'License :: OSI Approved :: GNU General Public License v3 (GPLv3)',
        'Programming Language :: Python',
        'Programming Language :: Python :: 3.5',
        'Programming Language :: Python :: 3.6',
        'Topic :: Software Development :: Libraries',
        'Topic :: Software Development :: Libraries :: Python Modules',
        'Intended Audience :: Developers',
    ],
)<|MERGE_RESOLUTION|>--- conflicted
+++ resolved
@@ -26,12 +26,7 @@
         'matplotlib',
         'numpy',
         'statsforecast',
-<<<<<<< HEAD
-        'numba',
-        'openpyxl'
-=======
         'numba'
->>>>>>> 1b0ac05f
     ],
     classifiers=[
         'Development Status :: 4 - Beta',
